<<<<<<< HEAD
﻿<?xml version="1.0" encoding="utf-8"?>
<Project ToolsVersion="12.0" DefaultTargets="Build" xmlns="http://schemas.microsoft.com/developer/msbuild/2003">
  <Import Project="$(MSBuildExtensionsPath)\$(MSBuildToolsVersion)\Microsoft.Common.props" Condition="Exists('$(MSBuildExtensionsPath)\$(MSBuildToolsVersion)\Microsoft.Common.props')" />
  <PropertyGroup>
    <Configuration Condition=" '$(Configuration)' == '' ">Debug</Configuration>
    <Platform Condition=" '$(Platform)' == '' ">AnyCPU</Platform>
    <ProjectGuid>{ABC3F1CB-F84E-43ED-A120-0CCFE344D250}</ProjectGuid>
    <OutputType>Library</OutputType>
    <AppDesignerFolder>Properties</AppDesignerFolder>
    <RootNamespace>Cake.Common</RootNamespace>
    <AssemblyName>Cake.Common</AssemblyName>
    <TargetFrameworkVersion>v4.5</TargetFrameworkVersion>
    <FileAlignment>512</FileAlignment>
  </PropertyGroup>
  <PropertyGroup Condition=" '$(Configuration)|$(Platform)' == 'Debug|AnyCPU' ">
    <DebugSymbols>true</DebugSymbols>
    <DebugType>full</DebugType>
    <Optimize>false</Optimize>
    <OutputPath>bin\Debug\</OutputPath>
    <DefineConstants>DEBUG;TRACE</DefineConstants>
    <ErrorReport>prompt</ErrorReport>
    <WarningLevel>4</WarningLevel>
  </PropertyGroup>
  <PropertyGroup Condition=" '$(Configuration)|$(Platform)' == 'Release|AnyCPU' ">
    <DebugType>pdbonly</DebugType>
    <Optimize>true</Optimize>
    <OutputPath>bin\Release\</OutputPath>
    <DefineConstants>TRACE</DefineConstants>
    <ErrorReport>prompt</ErrorReport>
    <WarningLevel>4</WarningLevel>
  </PropertyGroup>
  <ItemGroup>
    <Reference Include="System" />
    <Reference Include="System.Core" />
    <Reference Include="System.IO.Compression" />
    <Reference Include="System.Xml.Linq" />
    <Reference Include="System.Data.DataSetExtensions" />
    <Reference Include="Microsoft.CSharp" />
    <Reference Include="System.Data" />
    <Reference Include="System.Xml" />
  </ItemGroup>
  <ItemGroup>
    <Compile Include="AssemblyInfoCreator.cs" />
    <Compile Include="AssemblyInfoExtensions.cs" />
    <Compile Include="AssemblyInfoRegistration.cs" />
    <Compile Include="AssemblyInfoSettings.cs" />
    <Compile Include="Diagnostics\LoggingExtensions.cs" />
    <Compile Include="ReleaseNotes.cs" />
    <Compile Include="ReleaseNotesExtensions.cs" />
    <Compile Include="ReleaseNotesParser.cs" />
    <Compile Include="Tools\ILMerge\ILMergeExtensions.cs" />
    <Compile Include="Tools\ILMerge\ILMergeRunner.cs" />
    <Compile Include="Tools\ILMerge\ILMergeSettings.cs" />
    <Compile Include="Tools\ILMerge\TargetKind.cs" />
    <Compile Include="ArgumentExtensions.cs" />
    <Compile Include="IO\ZipExtensions.cs" />
    <Compile Include="IO\Zipper.cs" />
    <Compile Include="IO\DirectoryCleaner.cs" />
    <Compile Include="IO\DirectoryDeleter.cs" />
    <Compile Include="IO\DirectoryExtensions.cs" />
    <Compile Include="IO\FileCopier.cs" />
    <Compile Include="IO\FileExtensions.cs" />
    <Compile Include="IO\GlobbingExtensions.cs" />
    <Compile Include="Tools\MSBuild\MSBuildExtensions.cs" />
    <Compile Include="Tools\MSBuild\MSBuildResolver.cs" />
    <Compile Include="Tools\MSBuild\MSBuildRunner.cs" />
    <Compile Include="Tools\MSBuild\MSBuildSettings.cs" />
    <Compile Include="Tools\MSBuild\MSBuildSettingsExtensions.cs" />
    <Compile Include="Tools\MSBuild\MSBuildToolVersion.cs" />
    <Compile Include="Tools\MSBuild\MSBuildVersion.cs" />
    <Compile Include="Tools\MSBuild\PlatformTarget.cs" />
    <Compile Include="Tools\MSTest\MSTestExtensions.cs" />
    <Compile Include="Tools\MSTest\MSTestRunner.cs" />
    <Compile Include="Tools\MSTest\MSTestSettings.cs" />
    <Compile Include="Tools\NuGet\NuGetExtensions.cs" />
    <Compile Include="Tools\NuGet\NuGetPacker.cs" />
    <Compile Include="Tools\NuGet\NuGetPackSettings.cs" />
    <Compile Include="Tools\NuGet\NuGetRestorer.cs" />
    <Compile Include="Tools\NuGet\NugetRestoreSettings.cs" />
    <Compile Include="Tools\NuGet\NugetRestoreSettingsExtensions.cs" />
    <Compile Include="Tools\NuGet\NuGetVerbosity.cs" />
    <Compile Include="Tools\NUnit\NUnitExtensions.cs" />
    <Compile Include="Tools\NUnit\NUnitRunner.cs" />
    <Compile Include="Tools\NUnit\NUnitSettings.cs" />
    <Compile Include="Tools\WiX\Architecture.cs" />
    <Compile Include="Tools\WiX\CandleRunner.cs" />
    <Compile Include="Tools\WiX\CandleSettings.cs" />
    <Compile Include="Tools\WiX\WiXExtensions.cs" />
    <Compile Include="Tools\XUnit\XUnitExtensions.cs" />
    <Compile Include="Tools\XUnit\XUnitRunner.cs" />
    <Compile Include="Tools\XUnit\XUnitSettings.cs" />
    <Compile Include="Properties\AssemblyInfo.cs" />
    <Compile Include="..\SolutionInfo.cs">
      <Link>Properties\SolutionInfo.cs</Link>
    </Compile>
  </ItemGroup>
  <ItemGroup>
    <ProjectReference Include="..\Cake.Core\Cake.Core.csproj">
      <Project>{8074b833-11b8-459f-bb98-bfba2bc5c698}</Project>
      <Name>Cake.Core</Name>
    </ProjectReference>
  </ItemGroup>
  <ItemGroup>
    <Compile Include="Tools\NuGet\NuGetResolver.cs" />
  </ItemGroup>
  <Import Project="$(MSBuildToolsPath)\Microsoft.CSharp.targets" />
=======
﻿<?xml version="1.0" encoding="utf-8"?>
<Project ToolsVersion="12.0" DefaultTargets="Build" xmlns="http://schemas.microsoft.com/developer/msbuild/2003">
  <Import Project="$(MSBuildExtensionsPath)\$(MSBuildToolsVersion)\Microsoft.Common.props" Condition="Exists('$(MSBuildExtensionsPath)\$(MSBuildToolsVersion)\Microsoft.Common.props')" />
  <PropertyGroup>
    <Configuration Condition=" '$(Configuration)' == '' ">Debug</Configuration>
    <Platform Condition=" '$(Platform)' == '' ">AnyCPU</Platform>
    <ProjectGuid>{ABC3F1CB-F84E-43ED-A120-0CCFE344D250}</ProjectGuid>
    <OutputType>Library</OutputType>
    <AppDesignerFolder>Properties</AppDesignerFolder>
    <RootNamespace>Cake.Common</RootNamespace>
    <AssemblyName>Cake.Common</AssemblyName>
    <TargetFrameworkVersion>v4.5</TargetFrameworkVersion>
    <FileAlignment>512</FileAlignment>
  </PropertyGroup>
  <PropertyGroup Condition=" '$(Configuration)|$(Platform)' == 'Debug|AnyCPU' ">
    <DebugSymbols>true</DebugSymbols>
    <DebugType>full</DebugType>
    <Optimize>false</Optimize>
    <OutputPath>bin\Debug\</OutputPath>
    <DefineConstants>DEBUG;TRACE</DefineConstants>
    <ErrorReport>prompt</ErrorReport>
    <WarningLevel>4</WarningLevel>
    <DocumentationFile>bin\Debug\Cake.Common.xml</DocumentationFile>
  </PropertyGroup>
  <PropertyGroup Condition=" '$(Configuration)|$(Platform)' == 'Release|AnyCPU' ">
    <DebugType>pdbonly</DebugType>
    <Optimize>true</Optimize>
    <OutputPath>bin\Release\</OutputPath>
    <DefineConstants>TRACE</DefineConstants>
    <ErrorReport>prompt</ErrorReport>
    <WarningLevel>4</WarningLevel>
    <DocumentationFile>bin\Release\Cake.Common.xml</DocumentationFile>
  </PropertyGroup>
  <ItemGroup>
    <Reference Include="System" />
    <Reference Include="System.Core" />
    <Reference Include="System.IO.Compression" />
    <Reference Include="System.Xml.Linq" />
    <Reference Include="System.Data.DataSetExtensions" />
    <Reference Include="Microsoft.CSharp" />
    <Reference Include="System.Data" />
    <Reference Include="System.Xml" />
  </ItemGroup>
  <ItemGroup>
    <Compile Include="AssemblyInfoCreator.cs" />
    <Compile Include="AssemblyInfoExtensions.cs" />
    <Compile Include="AssemblyInfoRegistration.cs" />
    <Compile Include="AssemblyInfoSettings.cs" />
    <Compile Include="Diagnostics\LoggingExtensions.cs" />
    <Compile Include="IO\DirectoryCreator.cs" />
    <Compile Include="IO\FileDeleter.cs" />
    <Compile Include="IO\FileMover.cs" />
    <Compile Include="ReleaseNotes.cs" />
    <Compile Include="ReleaseNotesExtensions.cs" />
    <Compile Include="ReleaseNotesParser.cs" />
    <Compile Include="Tools\ILMerge\ILMergeExtensions.cs" />
    <Compile Include="Tools\ILMerge\ILMergeRunner.cs" />
    <Compile Include="Tools\ILMerge\ILMergeSettings.cs" />
    <Compile Include="Tools\ILMerge\TargetKind.cs" />
    <Compile Include="ArgumentExtensions.cs" />
    <Compile Include="IO\ZipExtensions.cs" />
    <Compile Include="IO\Zipper.cs" />
    <Compile Include="IO\DirectoryCleaner.cs" />
    <Compile Include="IO\DirectoryDeleter.cs" />
    <Compile Include="IO\DirectoryExtensions.cs" />
    <Compile Include="IO\FileCopier.cs" />
    <Compile Include="IO\FileExtensions.cs" />
    <Compile Include="IO\GlobbingExtensions.cs" />
    <Compile Include="Tools\MSBuild\MSBuildExtensions.cs" />
    <Compile Include="Tools\MSBuild\MSBuildResolver.cs" />
    <Compile Include="Tools\MSBuild\MSBuildRunner.cs" />
    <Compile Include="Tools\MSBuild\MSBuildSettings.cs" />
    <Compile Include="Tools\MSBuild\MSBuildSettingsExtensions.cs" />
    <Compile Include="Tools\MSBuild\MSBuildToolVersion.cs" />
    <Compile Include="Tools\MSBuild\MSBuildVersion.cs" />
    <Compile Include="Tools\MSBuild\PlatformTarget.cs" />
    <Compile Include="Tools\MSTest\MSTestExtensions.cs" />
    <Compile Include="Tools\MSTest\MSTestRunner.cs" />
    <Compile Include="Tools\MSTest\MSTestSettings.cs" />
    <Compile Include="Tools\NuGet\NuGetExtensions.cs" />
    <Compile Include="Tools\NuGet\Pack\NuGetPacker.cs" />
    <Compile Include="Tools\NuGet\Pack\NuGetPackSettings.cs" />
    <Compile Include="Tools\NuGet\Push\NuGetPusher.cs" />
    <Compile Include="Tools\NuGet\Push\NuGetPushSettings.cs" />
    <Compile Include="Tools\NuGet\Restore\NuGetRestorer.cs" />
    <Compile Include="Tools\NuGet\Restore\NugetRestoreSettings.cs" />
    <Compile Include="Tools\NuGet\Restore\NugetRestoreSettingsExtensions.cs" />
    <Compile Include="Tools\NuGet\NuGetVerbosity.cs" />
    <Compile Include="Tools\NuGet\Pack\NuspecTransformer.cs" />
    <Compile Include="Tools\NUnit\NUnitExtensions.cs" />
    <Compile Include="Tools\NUnit\NUnitRunner.cs" />
    <Compile Include="Tools\NUnit\NUnitSettings.cs" />
    <Compile Include="Tools\XUnit\XUnitExtensions.cs" />
    <Compile Include="Tools\XUnit\XUnitRunner.cs" />
    <Compile Include="Tools\XUnit\XUnitSettings.cs" />
    <Compile Include="Properties\AssemblyInfo.cs" />
    <Compile Include="..\SolutionInfo.cs">
      <Link>Properties\SolutionInfo.cs</Link>
    </Compile>
  </ItemGroup>
  <ItemGroup>
    <ProjectReference Include="..\Cake.Core\Cake.Core.csproj">
      <Project>{8074b833-11b8-459f-bb98-bfba2bc5c698}</Project>
      <Name>Cake.Core</Name>
    </ProjectReference>
  </ItemGroup>
  <ItemGroup>
    <Compile Include="Tools\NuGet\NuGetResolver.cs" />
  </ItemGroup>
  <Import Project="$(MSBuildToolsPath)\Microsoft.CSharp.targets" />
>>>>>>> 034aa338
  <!-- To modify your build process, add your task inside one of the targets below and uncomment it. 
       Other similar extension points exist, see Microsoft.Common.targets.
  <Target Name="BeforeBuild">
  </Target>
  <Target Name="AfterBuild">
  </Target>
  -->
</Project><|MERGE_RESOLUTION|>--- conflicted
+++ resolved
@@ -1,227 +1,122 @@
-<<<<<<< HEAD
-﻿<?xml version="1.0" encoding="utf-8"?>
-<Project ToolsVersion="12.0" DefaultTargets="Build" xmlns="http://schemas.microsoft.com/developer/msbuild/2003">
-  <Import Project="$(MSBuildExtensionsPath)\$(MSBuildToolsVersion)\Microsoft.Common.props" Condition="Exists('$(MSBuildExtensionsPath)\$(MSBuildToolsVersion)\Microsoft.Common.props')" />
-  <PropertyGroup>
-    <Configuration Condition=" '$(Configuration)' == '' ">Debug</Configuration>
-    <Platform Condition=" '$(Platform)' == '' ">AnyCPU</Platform>
-    <ProjectGuid>{ABC3F1CB-F84E-43ED-A120-0CCFE344D250}</ProjectGuid>
-    <OutputType>Library</OutputType>
-    <AppDesignerFolder>Properties</AppDesignerFolder>
-    <RootNamespace>Cake.Common</RootNamespace>
-    <AssemblyName>Cake.Common</AssemblyName>
-    <TargetFrameworkVersion>v4.5</TargetFrameworkVersion>
-    <FileAlignment>512</FileAlignment>
-  </PropertyGroup>
-  <PropertyGroup Condition=" '$(Configuration)|$(Platform)' == 'Debug|AnyCPU' ">
-    <DebugSymbols>true</DebugSymbols>
-    <DebugType>full</DebugType>
-    <Optimize>false</Optimize>
-    <OutputPath>bin\Debug\</OutputPath>
-    <DefineConstants>DEBUG;TRACE</DefineConstants>
-    <ErrorReport>prompt</ErrorReport>
-    <WarningLevel>4</WarningLevel>
-  </PropertyGroup>
-  <PropertyGroup Condition=" '$(Configuration)|$(Platform)' == 'Release|AnyCPU' ">
-    <DebugType>pdbonly</DebugType>
-    <Optimize>true</Optimize>
-    <OutputPath>bin\Release\</OutputPath>
-    <DefineConstants>TRACE</DefineConstants>
-    <ErrorReport>prompt</ErrorReport>
-    <WarningLevel>4</WarningLevel>
-  </PropertyGroup>
-  <ItemGroup>
-    <Reference Include="System" />
-    <Reference Include="System.Core" />
-    <Reference Include="System.IO.Compression" />
-    <Reference Include="System.Xml.Linq" />
-    <Reference Include="System.Data.DataSetExtensions" />
-    <Reference Include="Microsoft.CSharp" />
-    <Reference Include="System.Data" />
-    <Reference Include="System.Xml" />
-  </ItemGroup>
-  <ItemGroup>
-    <Compile Include="AssemblyInfoCreator.cs" />
-    <Compile Include="AssemblyInfoExtensions.cs" />
-    <Compile Include="AssemblyInfoRegistration.cs" />
-    <Compile Include="AssemblyInfoSettings.cs" />
-    <Compile Include="Diagnostics\LoggingExtensions.cs" />
-    <Compile Include="ReleaseNotes.cs" />
-    <Compile Include="ReleaseNotesExtensions.cs" />
-    <Compile Include="ReleaseNotesParser.cs" />
-    <Compile Include="Tools\ILMerge\ILMergeExtensions.cs" />
-    <Compile Include="Tools\ILMerge\ILMergeRunner.cs" />
-    <Compile Include="Tools\ILMerge\ILMergeSettings.cs" />
-    <Compile Include="Tools\ILMerge\TargetKind.cs" />
-    <Compile Include="ArgumentExtensions.cs" />
-    <Compile Include="IO\ZipExtensions.cs" />
-    <Compile Include="IO\Zipper.cs" />
-    <Compile Include="IO\DirectoryCleaner.cs" />
-    <Compile Include="IO\DirectoryDeleter.cs" />
-    <Compile Include="IO\DirectoryExtensions.cs" />
-    <Compile Include="IO\FileCopier.cs" />
-    <Compile Include="IO\FileExtensions.cs" />
-    <Compile Include="IO\GlobbingExtensions.cs" />
-    <Compile Include="Tools\MSBuild\MSBuildExtensions.cs" />
-    <Compile Include="Tools\MSBuild\MSBuildResolver.cs" />
-    <Compile Include="Tools\MSBuild\MSBuildRunner.cs" />
-    <Compile Include="Tools\MSBuild\MSBuildSettings.cs" />
-    <Compile Include="Tools\MSBuild\MSBuildSettingsExtensions.cs" />
-    <Compile Include="Tools\MSBuild\MSBuildToolVersion.cs" />
-    <Compile Include="Tools\MSBuild\MSBuildVersion.cs" />
-    <Compile Include="Tools\MSBuild\PlatformTarget.cs" />
-    <Compile Include="Tools\MSTest\MSTestExtensions.cs" />
-    <Compile Include="Tools\MSTest\MSTestRunner.cs" />
-    <Compile Include="Tools\MSTest\MSTestSettings.cs" />
-    <Compile Include="Tools\NuGet\NuGetExtensions.cs" />
-    <Compile Include="Tools\NuGet\NuGetPacker.cs" />
-    <Compile Include="Tools\NuGet\NuGetPackSettings.cs" />
-    <Compile Include="Tools\NuGet\NuGetRestorer.cs" />
-    <Compile Include="Tools\NuGet\NugetRestoreSettings.cs" />
-    <Compile Include="Tools\NuGet\NugetRestoreSettingsExtensions.cs" />
-    <Compile Include="Tools\NuGet\NuGetVerbosity.cs" />
-    <Compile Include="Tools\NUnit\NUnitExtensions.cs" />
-    <Compile Include="Tools\NUnit\NUnitRunner.cs" />
-    <Compile Include="Tools\NUnit\NUnitSettings.cs" />
-    <Compile Include="Tools\WiX\Architecture.cs" />
-    <Compile Include="Tools\WiX\CandleRunner.cs" />
-    <Compile Include="Tools\WiX\CandleSettings.cs" />
-    <Compile Include="Tools\WiX\WiXExtensions.cs" />
-    <Compile Include="Tools\XUnit\XUnitExtensions.cs" />
-    <Compile Include="Tools\XUnit\XUnitRunner.cs" />
-    <Compile Include="Tools\XUnit\XUnitSettings.cs" />
-    <Compile Include="Properties\AssemblyInfo.cs" />
-    <Compile Include="..\SolutionInfo.cs">
-      <Link>Properties\SolutionInfo.cs</Link>
-    </Compile>
-  </ItemGroup>
-  <ItemGroup>
-    <ProjectReference Include="..\Cake.Core\Cake.Core.csproj">
-      <Project>{8074b833-11b8-459f-bb98-bfba2bc5c698}</Project>
-      <Name>Cake.Core</Name>
-    </ProjectReference>
-  </ItemGroup>
-  <ItemGroup>
-    <Compile Include="Tools\NuGet\NuGetResolver.cs" />
-  </ItemGroup>
-  <Import Project="$(MSBuildToolsPath)\Microsoft.CSharp.targets" />
-=======
-﻿<?xml version="1.0" encoding="utf-8"?>
-<Project ToolsVersion="12.0" DefaultTargets="Build" xmlns="http://schemas.microsoft.com/developer/msbuild/2003">
-  <Import Project="$(MSBuildExtensionsPath)\$(MSBuildToolsVersion)\Microsoft.Common.props" Condition="Exists('$(MSBuildExtensionsPath)\$(MSBuildToolsVersion)\Microsoft.Common.props')" />
-  <PropertyGroup>
-    <Configuration Condition=" '$(Configuration)' == '' ">Debug</Configuration>
-    <Platform Condition=" '$(Platform)' == '' ">AnyCPU</Platform>
-    <ProjectGuid>{ABC3F1CB-F84E-43ED-A120-0CCFE344D250}</ProjectGuid>
-    <OutputType>Library</OutputType>
-    <AppDesignerFolder>Properties</AppDesignerFolder>
-    <RootNamespace>Cake.Common</RootNamespace>
-    <AssemblyName>Cake.Common</AssemblyName>
-    <TargetFrameworkVersion>v4.5</TargetFrameworkVersion>
-    <FileAlignment>512</FileAlignment>
-  </PropertyGroup>
-  <PropertyGroup Condition=" '$(Configuration)|$(Platform)' == 'Debug|AnyCPU' ">
-    <DebugSymbols>true</DebugSymbols>
-    <DebugType>full</DebugType>
-    <Optimize>false</Optimize>
-    <OutputPath>bin\Debug\</OutputPath>
-    <DefineConstants>DEBUG;TRACE</DefineConstants>
-    <ErrorReport>prompt</ErrorReport>
-    <WarningLevel>4</WarningLevel>
-    <DocumentationFile>bin\Debug\Cake.Common.xml</DocumentationFile>
-  </PropertyGroup>
-  <PropertyGroup Condition=" '$(Configuration)|$(Platform)' == 'Release|AnyCPU' ">
-    <DebugType>pdbonly</DebugType>
-    <Optimize>true</Optimize>
-    <OutputPath>bin\Release\</OutputPath>
-    <DefineConstants>TRACE</DefineConstants>
-    <ErrorReport>prompt</ErrorReport>
-    <WarningLevel>4</WarningLevel>
-    <DocumentationFile>bin\Release\Cake.Common.xml</DocumentationFile>
-  </PropertyGroup>
-  <ItemGroup>
-    <Reference Include="System" />
-    <Reference Include="System.Core" />
-    <Reference Include="System.IO.Compression" />
-    <Reference Include="System.Xml.Linq" />
-    <Reference Include="System.Data.DataSetExtensions" />
-    <Reference Include="Microsoft.CSharp" />
-    <Reference Include="System.Data" />
-    <Reference Include="System.Xml" />
-  </ItemGroup>
-  <ItemGroup>
-    <Compile Include="AssemblyInfoCreator.cs" />
-    <Compile Include="AssemblyInfoExtensions.cs" />
-    <Compile Include="AssemblyInfoRegistration.cs" />
-    <Compile Include="AssemblyInfoSettings.cs" />
-    <Compile Include="Diagnostics\LoggingExtensions.cs" />
-    <Compile Include="IO\DirectoryCreator.cs" />
-    <Compile Include="IO\FileDeleter.cs" />
-    <Compile Include="IO\FileMover.cs" />
-    <Compile Include="ReleaseNotes.cs" />
-    <Compile Include="ReleaseNotesExtensions.cs" />
-    <Compile Include="ReleaseNotesParser.cs" />
-    <Compile Include="Tools\ILMerge\ILMergeExtensions.cs" />
-    <Compile Include="Tools\ILMerge\ILMergeRunner.cs" />
-    <Compile Include="Tools\ILMerge\ILMergeSettings.cs" />
-    <Compile Include="Tools\ILMerge\TargetKind.cs" />
-    <Compile Include="ArgumentExtensions.cs" />
-    <Compile Include="IO\ZipExtensions.cs" />
-    <Compile Include="IO\Zipper.cs" />
-    <Compile Include="IO\DirectoryCleaner.cs" />
-    <Compile Include="IO\DirectoryDeleter.cs" />
-    <Compile Include="IO\DirectoryExtensions.cs" />
-    <Compile Include="IO\FileCopier.cs" />
-    <Compile Include="IO\FileExtensions.cs" />
-    <Compile Include="IO\GlobbingExtensions.cs" />
-    <Compile Include="Tools\MSBuild\MSBuildExtensions.cs" />
-    <Compile Include="Tools\MSBuild\MSBuildResolver.cs" />
-    <Compile Include="Tools\MSBuild\MSBuildRunner.cs" />
-    <Compile Include="Tools\MSBuild\MSBuildSettings.cs" />
-    <Compile Include="Tools\MSBuild\MSBuildSettingsExtensions.cs" />
-    <Compile Include="Tools\MSBuild\MSBuildToolVersion.cs" />
-    <Compile Include="Tools\MSBuild\MSBuildVersion.cs" />
-    <Compile Include="Tools\MSBuild\PlatformTarget.cs" />
-    <Compile Include="Tools\MSTest\MSTestExtensions.cs" />
-    <Compile Include="Tools\MSTest\MSTestRunner.cs" />
-    <Compile Include="Tools\MSTest\MSTestSettings.cs" />
-    <Compile Include="Tools\NuGet\NuGetExtensions.cs" />
-    <Compile Include="Tools\NuGet\Pack\NuGetPacker.cs" />
-    <Compile Include="Tools\NuGet\Pack\NuGetPackSettings.cs" />
-    <Compile Include="Tools\NuGet\Push\NuGetPusher.cs" />
-    <Compile Include="Tools\NuGet\Push\NuGetPushSettings.cs" />
-    <Compile Include="Tools\NuGet\Restore\NuGetRestorer.cs" />
-    <Compile Include="Tools\NuGet\Restore\NugetRestoreSettings.cs" />
-    <Compile Include="Tools\NuGet\Restore\NugetRestoreSettingsExtensions.cs" />
-    <Compile Include="Tools\NuGet\NuGetVerbosity.cs" />
-    <Compile Include="Tools\NuGet\Pack\NuspecTransformer.cs" />
-    <Compile Include="Tools\NUnit\NUnitExtensions.cs" />
-    <Compile Include="Tools\NUnit\NUnitRunner.cs" />
-    <Compile Include="Tools\NUnit\NUnitSettings.cs" />
-    <Compile Include="Tools\XUnit\XUnitExtensions.cs" />
-    <Compile Include="Tools\XUnit\XUnitRunner.cs" />
-    <Compile Include="Tools\XUnit\XUnitSettings.cs" />
-    <Compile Include="Properties\AssemblyInfo.cs" />
-    <Compile Include="..\SolutionInfo.cs">
-      <Link>Properties\SolutionInfo.cs</Link>
-    </Compile>
-  </ItemGroup>
-  <ItemGroup>
-    <ProjectReference Include="..\Cake.Core\Cake.Core.csproj">
-      <Project>{8074b833-11b8-459f-bb98-bfba2bc5c698}</Project>
-      <Name>Cake.Core</Name>
-    </ProjectReference>
-  </ItemGroup>
-  <ItemGroup>
-    <Compile Include="Tools\NuGet\NuGetResolver.cs" />
-  </ItemGroup>
-  <Import Project="$(MSBuildToolsPath)\Microsoft.CSharp.targets" />
->>>>>>> 034aa338
+﻿<?xml version="1.0" encoding="utf-8"?>
+<Project ToolsVersion="12.0" DefaultTargets="Build" xmlns="http://schemas.microsoft.com/developer/msbuild/2003">
+  <Import Project="$(MSBuildExtensionsPath)\$(MSBuildToolsVersion)\Microsoft.Common.props" Condition="Exists('$(MSBuildExtensionsPath)\$(MSBuildToolsVersion)\Microsoft.Common.props')" />
+  <PropertyGroup>
+    <Configuration Condition=" '$(Configuration)' == '' ">Debug</Configuration>
+    <Platform Condition=" '$(Platform)' == '' ">AnyCPU</Platform>
+    <ProjectGuid>{ABC3F1CB-F84E-43ED-A120-0CCFE344D250}</ProjectGuid>
+    <OutputType>Library</OutputType>
+    <AppDesignerFolder>Properties</AppDesignerFolder>
+    <RootNamespace>Cake.Common</RootNamespace>
+    <AssemblyName>Cake.Common</AssemblyName>
+    <TargetFrameworkVersion>v4.5</TargetFrameworkVersion>
+    <FileAlignment>512</FileAlignment>
+  </PropertyGroup>
+  <PropertyGroup Condition=" '$(Configuration)|$(Platform)' == 'Debug|AnyCPU' ">
+    <DebugSymbols>true</DebugSymbols>
+    <DebugType>full</DebugType>
+    <Optimize>false</Optimize>
+    <OutputPath>bin\Debug\</OutputPath>
+    <DefineConstants>DEBUG;TRACE</DefineConstants>
+    <ErrorReport>prompt</ErrorReport>
+    <WarningLevel>4</WarningLevel>
+    <DocumentationFile>bin\Debug\Cake.Common.xml</DocumentationFile>
+  </PropertyGroup>
+  <PropertyGroup Condition=" '$(Configuration)|$(Platform)' == 'Release|AnyCPU' ">
+    <DebugType>pdbonly</DebugType>
+    <Optimize>true</Optimize>
+    <OutputPath>bin\Release\</OutputPath>
+    <DefineConstants>TRACE</DefineConstants>
+    <ErrorReport>prompt</ErrorReport>
+    <WarningLevel>4</WarningLevel>
+    <DocumentationFile>bin\Release\Cake.Common.xml</DocumentationFile>
+  </PropertyGroup>
+  <ItemGroup>
+    <Reference Include="System" />
+    <Reference Include="System.Core" />
+    <Reference Include="System.IO.Compression" />
+    <Reference Include="System.Xml.Linq" />
+    <Reference Include="System.Data.DataSetExtensions" />
+    <Reference Include="Microsoft.CSharp" />
+    <Reference Include="System.Data" />
+    <Reference Include="System.Xml" />
+  </ItemGroup>
+  <ItemGroup>
+    <Compile Include="AssemblyInfoCreator.cs" />
+    <Compile Include="AssemblyInfoExtensions.cs" />
+    <Compile Include="AssemblyInfoRegistration.cs" />
+    <Compile Include="AssemblyInfoSettings.cs" />
+    <Compile Include="Diagnostics\LoggingExtensions.cs" />
+    <Compile Include="IO\DirectoryCreator.cs" />
+    <Compile Include="IO\FileDeleter.cs" />
+    <Compile Include="IO\FileMover.cs" />
+    <Compile Include="ReleaseNotes.cs" />
+    <Compile Include="ReleaseNotesExtensions.cs" />
+    <Compile Include="ReleaseNotesParser.cs" />
+    <Compile Include="Tools\ILMerge\ILMergeExtensions.cs" />
+    <Compile Include="Tools\ILMerge\ILMergeRunner.cs" />
+    <Compile Include="Tools\ILMerge\ILMergeSettings.cs" />
+    <Compile Include="Tools\ILMerge\TargetKind.cs" />
+    <Compile Include="ArgumentExtensions.cs" />
+    <Compile Include="IO\ZipExtensions.cs" />
+    <Compile Include="IO\Zipper.cs" />
+    <Compile Include="IO\DirectoryCleaner.cs" />
+    <Compile Include="IO\DirectoryDeleter.cs" />
+    <Compile Include="IO\DirectoryExtensions.cs" />
+    <Compile Include="IO\FileCopier.cs" />
+    <Compile Include="IO\FileExtensions.cs" />
+    <Compile Include="IO\GlobbingExtensions.cs" />
+    <Compile Include="Tools\MSBuild\MSBuildExtensions.cs" />
+    <Compile Include="Tools\MSBuild\MSBuildResolver.cs" />
+    <Compile Include="Tools\MSBuild\MSBuildRunner.cs" />
+    <Compile Include="Tools\MSBuild\MSBuildSettings.cs" />
+    <Compile Include="Tools\MSBuild\MSBuildSettingsExtensions.cs" />
+    <Compile Include="Tools\MSBuild\MSBuildToolVersion.cs" />
+    <Compile Include="Tools\MSBuild\MSBuildVersion.cs" />
+    <Compile Include="Tools\MSBuild\PlatformTarget.cs" />
+    <Compile Include="Tools\MSTest\MSTestExtensions.cs" />
+    <Compile Include="Tools\MSTest\MSTestRunner.cs" />
+    <Compile Include="Tools\MSTest\MSTestSettings.cs" />
+    <Compile Include="Tools\NuGet\NuGetExtensions.cs" />
+    <Compile Include="Tools\NuGet\Pack\NuGetPacker.cs" />
+    <Compile Include="Tools\NuGet\Pack\NuGetPackSettings.cs" />
+    <Compile Include="Tools\NuGet\Push\NuGetPusher.cs" />
+    <Compile Include="Tools\NuGet\Push\NuGetPushSettings.cs" />
+    <Compile Include="Tools\NuGet\Restore\NuGetRestorer.cs" />
+    <Compile Include="Tools\NuGet\Restore\NugetRestoreSettings.cs" />
+    <Compile Include="Tools\NuGet\Restore\NugetRestoreSettingsExtensions.cs" />
+    <Compile Include="Tools\NuGet\NuGetVerbosity.cs" />
+    <Compile Include="Tools\NuGet\Pack\NuspecTransformer.cs" />
+    <Compile Include="Tools\NUnit\NUnitExtensions.cs" />
+    <Compile Include="Tools\NUnit\NUnitRunner.cs" />
+    <Compile Include="Tools\NUnit\NUnitSettings.cs" />
+    <Compile Include="Tools\WiX\Architecture.cs" />
+    <Compile Include="Tools\WiX\CandleRunner.cs" />
+    <Compile Include="Tools\WiX\CandleSettings.cs" />
+    <Compile Include="Tools\WiX\WiXExtensions.cs" />
+    <Compile Include="Tools\XUnit\XUnitExtensions.cs" />
+    <Compile Include="Tools\XUnit\XUnitRunner.cs" />
+    <Compile Include="Tools\XUnit\XUnitSettings.cs" />
+    <Compile Include="Properties\AssemblyInfo.cs" />
+    <Compile Include="..\SolutionInfo.cs">
+      <Link>Properties\SolutionInfo.cs</Link>
+    </Compile>
+  </ItemGroup>
+  <ItemGroup>
+    <ProjectReference Include="..\Cake.Core\Cake.Core.csproj">
+      <Project>{8074b833-11b8-459f-bb98-bfba2bc5c698}</Project>
+      <Name>Cake.Core</Name>
+    </ProjectReference>
+  </ItemGroup>
+  <ItemGroup>
+    <Compile Include="Tools\NuGet\NuGetResolver.cs" />
+  </ItemGroup>
+  <Import Project="$(MSBuildToolsPath)\Microsoft.CSharp.targets" />
   <!-- To modify your build process, add your task inside one of the targets below and uncomment it. 
        Other similar extension points exist, see Microsoft.Common.targets.
   <Target Name="BeforeBuild">
   </Target>
   <Target Name="AfterBuild">
   </Target>
-  -->
+  -->
 </Project>